" File              : .vimrc
" Author            : George Arampatzis <garampat@ethz.ch>
" Date              : 08.03.2021
" Last Modified Date: 12.03.2021
" Last Modified By  : George Arampatzis <garampat@ethz.ch>

let mapleader = " "

"----------------------------------------------------------------------------
" vim-plug plugin manager
" run :PlugInstall after adding a new plugin
"----------------------------------------------------------------------------
call plug#begin('~/.vim/plugged')

Plug 'morhetz/gruvbox'

Plug 'junegunn/fzf.vim'
Plug 'junegunn/fzf'

Plug 'tomtom/tcomment_vim'

Plug 'vim-airline/vim-airline'
Plug 'vim-airline/vim-airline-themes'

Plug 'alpertuna/vim-header'

" Enhanced C and C++ syntax highlighting
Plug 'bfrg/vim-cpp-modern'

Plug 'craigemery/vim-autotag'

Plug 'SirVer/ultisnips'
Plug 'honza/vim-snippets'

Plug 'tpope/vim-fugitive'
Plug 'stsewd/fzf-checkout.vim'

call plug#end()

if empty(glob('~/.vim/autoload/plug.vim'))
  silent !curl -fLo ~/.vim/autoload/plug.vim --create-dirs
    \ https://raw.githubusercontent.com/junegunn/vim-plug/master/plug.vim
  autocmd VimEnter * PlugInstall --sync | source $MYVIMRC
endif

"----------------------------------------------------------------------------
" vim-fugitive
nmap <leader>gs :G<CR>
nmap <leader>gd :Gitt diff<CR>
nmap <leader>gc :GCheckout<CR>

"----------------------------------------------------------------------------
" UltiSnip
" Trigger configuration. You need to change this to something other than <tab> if you use one of the following:
" - https://github.com/Valloric/YouCompleteMe
" - https://github.com/nvim-lua/completion-nvim
let g:UltiSnipsExpandTrigger="<tab>"
let g:UltiSnipsJumpForwardTrigger="<c-b>"
let g:UltiSnipsJumpBackwardTrigger="<c-z>"

" If you want :UltiSnipsEdit to split your window.
let g:UltiSnipsEditSplit="vertical"

" let g:UltiSnipsSnippetDirectories=["UltiSnips", "my.snippets"]

"----------------------------------------------------------------------------
" gruvbox
<<<<<<< HEAD
set bg=dark 
=======
set bg=dark
>>>>>>> c7afe058
let g:gruvbox_contrast_dark = 'hard'  " hard, medium, soft
autocmd vimenter * colorscheme gruvbox

"----------------------------------------------------------------------------
" airline
" Enable the list of buffers
let g:airline#extensions#tabline#enabled = 1

" Show just the filename
let g:airline#extensions#tabline#fnamemod = ':t'

"----------------------------------------------------------------------------
" fzf
" https://bluz71.github.io/2018/12/04/fuzzy-finding-in-vim-with-fzf.html
nnoremap <silent> <Leader><Space> :Files<CR>
nnoremap <silent> <Leader>. :Files <C-r>=expand("%:h")<CR>/<CR>
nnoremap <silent> bb :Buffers<CR>
let $FZF_DEFAULT_OPTS='--reverse'

"----------------------------------------------------------------------------
" vim header
let g:header_field_author = 'George Arampatzis'
let g:header_field_author_email = 'garampat@ethz.ch'
let g:header_auto_add_header = 0
let g:header_field_timestamp_format = '%d.%m.%Y'
nmap <C-c> :AddHeader<CR>

"----------------------------------------------------------------------------
" automatic ctags
let g:autotagStartMethod='fork'
let g:autotagTagsFile=".tags"

"----------------------------------------------------------------------------
" Set the working directory to the current file
set autochdir
"autocmd BufEnter * silent! lcd %:p:h

" sets the behaviour of backspace to the expected
set backspace=indent,eol,start

filetype plugin indent on
syntax on
autocmd BufNewFile,BufRead *._cpp set filetype=cpp
autocmd BufNewFile,BufRead *._hpp set filetype=cpp
autocmd BufNewFile,BufRead *.config set filetype=json
autocmd BufRead,BufNewFile vifmrc set filetype=vim

augroup python
    autocmd!
    " Add shiftwidth and/or softtabstop if you want to override those too.
    autocmd FileType python setlocal expandtab tabstop=2 shiftwidth=2 softtabstop=2
augroup end

" Vim jumps to the last position when reopening a file
if has("autocmd")
  au BufReadPost * if line("'\"") > 0 && line("'\"") <= line("$")
    \| exe "normal! g'\"" | endif
endif

set expandtab tabstop=2 shiftwidth=2 softtabstop=2

set hlsearch

set number

set tags=.tags

if $TERM_PROGRAM =~ "iTerm"
    let &t_SI = "\<Esc>]50;CursorShape=1\x7" " Vertical bar in insert mode
    let &t_EI = "\<Esc>]50;CursorShape=0\x7" " Block in normal mode
endif

set ruler

set grepprg=rg\ --vimgrep\ --smart-case\ --follow

" Two times Ctrl+N to set numbers On/Off
nmap <C-N><C-N> :set invnumber<CR>

nnoremap <leader>cd :cd %:p:h<CR>:pwd<CR>

set wildchar=<Tab> wildmenu wildmode=full

" left and right arrows change line
set whichwrap+=<,>,[,]


"----------------------------------------------------------------------------
" Functions

function! CommentStart()
    let [L, R] = split(substitute(substitute(get(b:, 'commentary_format', &commentstring),'\S\zs%s',' %s','') ,'%s\ze\S', '%s ', ''), '%s', 1)
    return L
endfunction

function! CommentEnd()
    let [L, R] = split(substitute(substitute(get(b:, 'commentary_format', &commentstring),'\S\zs%s',' %s','') ,'%s\ze\S', '%s ', ''), '%s', 1)
    return R
endfunction<|MERGE_RESOLUTION|>--- conflicted
+++ resolved
@@ -65,11 +65,7 @@
 
 "----------------------------------------------------------------------------
 " gruvbox
-<<<<<<< HEAD
 set bg=dark 
-=======
-set bg=dark
->>>>>>> c7afe058
 let g:gruvbox_contrast_dark = 'hard'  " hard, medium, soft
 autocmd vimenter * colorscheme gruvbox
 
