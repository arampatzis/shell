" File              : .vimrc
" Author            : George Arampatzis <garampat@ethz.ch>
" Date              : 08.03.2021
<<<<<<< HEAD
" Last Modified Date: 24.11.2021
=======
" Last Modified Date: 12.08.2021
>>>>>>> b2f43c32
" Last Modified By  : George Arampatzis <garampat@ethz.ch>

let mapleader = " "

"----------------------------------------------------------------------------
" vim-plug plugin manager
" run :PlugInstall after adding a new plugin
"----------------------------------------------------------------------------
call plug#begin('~/.vim/plugged')

Plug 'morhetz/gruvbox'

Plug 'junegunn/fzf.vim'
Plug 'junegunn/fzf'

Plug 'tomtom/tcomment_vim'

Plug 'vim-airline/vim-airline'
Plug 'vim-airline/vim-airline-themes'

Plug 'alpertuna/vim-header'

" Enhanced C and C++ syntax highlighting
Plug 'bfrg/vim-cpp-modern'

Plug 'craigemery/vim-autotag'

Plug 'SirVer/ultisnips'
Plug 'honza/vim-snippets'

Plug 'tpope/vim-fugitive'
Plug 'stsewd/fzf-checkout.vim'

call plug#end()

if empty(glob('~/.vim/autoload/plug.vim'))
  silent !curl -fLo ~/.vim/autoload/plug.vim --create-dirs
    \ https://raw.githubusercontent.com/junegunn/vim-plug/master/plug.vim
  autocmd VimEnter * PlugInstall --sync | source $MYVIMRC
endif

"----------------------------------------------------------------------------
" vim-fugitive
nmap <leader>gs :G<CR>
nmap <leader>gd :Gitt diff<CR>
nmap <leader>gc :GCheckout<CR>
nmap <leader>gh :0Glog<CR>

"----------------------------------------------------------------------------
" UltiSnip
" Trigger configuration. You need to change this to something other than <tab> if you use one of the following:
" - https://github.com/Valloric/YouCompleteMe
" - https://github.com/nvim-lua/completion-nvim
let g:UltiSnipsExpandTrigger="<tab>"
let g:UltiSnipsJumpForwardTrigger="<c-b>"
let g:UltiSnipsJumpBackwardTrigger="<c-z>"

" If you want :UltiSnipsEdit to split your window.
let g:UltiSnipsEditSplit="vertical"

" let g:UltiSnipsSnippetDirectories=["UltiSnips", "my.snippets"]

"----------------------------------------------------------------------------
" gruvbox
set bg=dark 
let g:gruvbox_contrast_dark = 'hard'  " hard, medium, soft
autocmd vimenter * colorscheme gruvbox

"----------------------------------------------------------------------------
" airline
" Enable the list of buffers
let g:airline#extensions#tabline#enabled = 1

" Show just the filename
let g:airline#extensions#tabline#fnamemod = ':t'

"----------------------------------------------------------------------------
" fzf
" https://bluz71.github.io/2018/12/04/fuzzy-finding-in-vim-with-fzf.html
nnoremap <silent> <Leader><Space> :Files<CR>
nnoremap <silent> <Leader>. :Files <C-r>=expand("%:h")<CR>/<CR>
nnoremap <silent> ;; :Buffers<CR>
let $FZF_DEFAULT_OPTS='--reverse'

"----------------------------------------------------------------------------
" vim header
let g:header_field_author = 'George Arampatzis'
let g:header_field_author_email = 'garampat@ethz.ch'
let g:header_auto_add_header = 0
let g:header_field_timestamp_format = '%d.%m.%Y'
nmap <C-c> :AddHeader<CR>

"----------------------------------------------------------------------------
" automatic ctags
let g:autotagStartMethod='fork'
let g:autotagTagsFile=".tags"

"----------------------------------------------------------------------------
" Set the working directory to the current file
set autochdir
"autocmd BufEnter * silent! lcd %:p:h

" sets the behaviour of backspace to the expected
set backspace=indent,eol,start

filetype plugin indent on
syntax on
autocmd BufNewFile,BufRead *._cpp set filetype=cpp
autocmd BufNewFile,BufRead *.cpp.base set filetype=cpp
autocmd BufNewFile,BufRead *._hpp set filetype=cpp
autocmd BufNewFile,BufRead *.hpp.base set filetype=cpp
autocmd BufNewFile,BufRead *.config set filetype=json
autocmd BufRead,BufNewFile vifmrc set filetype=vim

augroup python
    autocmd!
    " Add shiftwidth and/or softtabstop if you want to override those too.
    autocmd FileType python setlocal expandtab tabstop=4 shiftwidth=4 softtabstop=4
augroup end

" Vim jumps to the last position when reopening a file
if has("autocmd")
  au BufReadPost * if line("'\"") > 0 && line("'\"") <= line("$")
    \| exe "normal! g'\"" | endif
endif

set expandtab tabstop=2 shiftwidth=2 softtabstop=2

set hlsearch

set number

set tags=.tags

if $TERM_PROGRAM =~ "iTerm"
    let &t_SI = "\<Esc>]50;CursorShape=1\x7" " Vertical bar in insert mode
    let &t_EI = "\<Esc>]50;CursorShape=0\x7" " Block in normal mode
endif

set ruler

set grepprg=rg\ --vimgrep\ --smart-case\ --follow

" Two times Ctrl+N to set numbers On/Off
nmap <C-N><C-N> :set invnumber<CR>

nnoremap <leader>cd :cd %:p:h<CR>:pwd<CR>

set wildchar=<Tab> wildmenu wildmode=full

" left and right arrows change line
set whichwrap+=<,>,[,]

set mouse=a

"----------------------------------------------------------------------------
" Highlight line and change cursor in insert mode
let &t_SI = "\<Esc>]50;CursorShape=1\x7"
let &t_EI = "\<Esc>]50;CursorShape=0\x7"
autocmd InsertEnter * set cul
autocmd InsertLeave * set nocul

"----------------------------------------------------------------------------
" Functions

function! CommentStart()
    let [L, R] = split(substitute(substitute(get(b:, 'commentary_format', &commentstring),'\S\zs%s',' %s','') ,'%s\ze\S', '%s ', ''), '%s', 1)
    return L
endfunction

function! CommentEnd()
    let [L, R] = split(substitute(substitute(get(b:, 'commentary_format', &commentstring),'\S\zs%s',' %s','') ,'%s\ze\S', '%s ', ''), '%s', 1)
    return R
endfunction<|MERGE_RESOLUTION|>--- conflicted
+++ resolved
@@ -1,11 +1,7 @@
 " File              : .vimrc
 " Author            : George Arampatzis <garampat@ethz.ch>
 " Date              : 08.03.2021
-<<<<<<< HEAD
 " Last Modified Date: 24.11.2021
-=======
-" Last Modified Date: 12.08.2021
->>>>>>> b2f43c32
 " Last Modified By  : George Arampatzis <garampat@ethz.ch>
 
 let mapleader = " "
